import argparse

import numpy as np

from qsonic import QsonicException
from qsonic.mathtools import _zero_function, _one_function, get_smooth_ivar


def add_wave_region_parser(parser=None):
    """ Adds wavelength analysis related arguments to parser. These
    arguments are grouped under 'Wavelength analysis region'. All of them
    come with defaults, none are required.

    Arguments
    ---------
    parser: argparse.ArgumentParser, default: None

    Returns
    ---------
    parser: argparse.ArgumentParser
    """
    if parser is None:
        parser = argparse.ArgumentParser(
            formatter_class=argparse.ArgumentDefaultsHelpFormatter)

    wave_group = parser.add_argument_group('Wavelength analysis region')
    wave_group.add_argument(
        "--wave1", type=float, default=3600.,
        help="First observed wavelength edge.")
    wave_group.add_argument(
        "--wave2", type=float, default=6000.,
        help="Last observed wavelength edge.")
    wave_group.add_argument(
        "--forest-w1", type=float, default=1040.,
        help="First forest wavelength edge.")
    wave_group.add_argument(
        "--forest-w2", type=float, default=1200.,
        help="Last forest wavelength edge.")

    return parser


def generate_spectra_list_from_data(cat_by_survey, data):
    spectra_list = []
    for idx, catrow in enumerate(cat_by_survey):
        spectra_list.append(
            Spectrum(
                catrow, data['wave'], data['flux'],
                data['ivar'], data['mask'], data['reso'], idx
            )
        )

    return spectra_list


def valid_spectra(spectra_list):
    """Generator for continuum valid spectra."""
    return (spec for spec in spectra_list if spec.cont_params['valid'])


class Spectrum():
    """An object to represent one spectrum.

    Parameters
    ----------
    catrow: :external+numpy:py:class:`ndarray <numpy.ndarray>`
        Catalog row.
    wave: dict(:external+numpy:py:class:`ndarray <numpy.ndarray>`)
        Dictionary of arrays specifying the wavelength grid. Static variable!
    flux: dict(:external+numpy:py:class:`ndarray <numpy.ndarray>`)
        Dictionary of arrays specifying the flux.
    ivar: dict(:external+numpy:py:class:`ndarray <numpy.ndarray>`)
        Dictionary of arrays specifying the inverse variance.
    mask: dict(:external+numpy:py:class:`ndarray <numpy.ndarray>`)
        Dictionary of arrays specifying the bitmask. Not stored
    reso: dict(:external+numpy:py:class:`ndarray <numpy.ndarray>`)
        Dictionary of 2D arrays specifying the resolution matrix.
    idx: int
        Index to access in flux, ivar, mask and reso that corresponds to the
        quasar in `catrow`.

    Attributes
    ----------
    rsnr: float
        Average SNR above Lya. Calculated in set_forest_region.
    mean_snr: dict(float)
        Mean signal-to-noise ratio in the forest.
    _f1, _f2: dict(int)
        Forest indices. Set up using `set_forest_region` method. Then use
        property functions to access forest wave, flux, ivar instead.
    cont_params: dict
        Continuum parameters. Initial estimates are constructed.
    """
    WAVE_LYA_A = 1215.67
    """float: Lya wavelength in A."""
    _wave = None
    """dict(:external+numpy:py:class:`ndarray <numpy.ndarray>`): Common
    wavelength grid for **all** Spectra."""
    _dwave = None
    """float: Wavelength spacing."""
    _blinding = None
    """str or None: Blinding. Must be set for certain data."""
    _fits_colnames = ['LAMBDA', 'DELTA', 'IVAR', 'WEIGHT', 'CONT']
    """list(str): Column names to save in delta files."""

    @staticmethod
    def _set_wave(wave, check_consistency=False):
        """Set the common wavelength grid.

        Arguments
        ---------
        check_consistency: bool
            Asserts each time key and values are the same if True.
        """
        if not Spectrum._wave:
            Spectrum._wave = wave.copy()
            arm = list(wave.keys())[0]
            wave_arm = wave[arm]
            Spectrum._dwave = wave_arm[1] - wave_arm[0]
        elif check_consistency:
            for arm, wave_arm in Spectrum._wave.items():
                assert (arm in wave.keys())
                assert (np.allclose(Spectrum._wave[arm], wave_arm))

    @staticmethod
    def set_blinding(catalog, args):
        """Set the blinding strategy.

        'LASNIGHT' column, args.mock_analysis, args.forest_w1 decide the
        blinding strategy. Mock, side band and SV analyses are not blinded.

        Arguments
        ---------
        catalog: :external+numpy:py:class:`ndarray <numpy.ndarray>`
            Entire quasar catalog.
        args: argparse.Namespace
            Should have ``mock_analysis (bool)`` and ``forest_w1 (floar)``.
        """
        # do not blind mocks or metal forests
        if args.mock_analysis or args.forest_w1 > Spectrum.WAVE_LYA_A:
            Spectrum._blinding = "none"
        # sv data, no blinding
        elif all(catalog['LASTNIGHT'] < 20210514):
            Spectrum._blinding = "none"
        elif all(catalog['LASTNIGHT'] < 20210801):
            Spectrum._blinding = "desi_m2"
        elif all(catalog['LASTNIGHT'] < 20220801):
            Spectrum._blinding = "desi_y1"
        else:
            Spectrum._blinding = "desi_y3"

        if Spectrum._blinding != "none":
            Spectrum._fits_colnames[1] = 'DELTA_BLIND'

        if not args.skip_resomat:
            Spectrum._fits_colnames.append('RESOMAT')

    @staticmethod
    def blinding_not_set():
        """bool: ``True`` if blinding is not set."""
        return Spectrum._blinding is None

    def __init__(self, catrow, wave, flux, ivar, mask, reso, idx):
        self.catrow = catrow
        Spectrum._set_wave(wave)

        self.flux = {}
        self.ivar = {}
        self.reso = {}

        self.rsnr = None
        self.mean_snr = None
        self._f1 = {}
        self._f2 = {}
        self._forestwave = {}
        self._forestflux = {}
        self._forestivar = {}
        self._forestivar_sm = {}
        self._forestreso = {}
        self._forestweight = {}

        self._smoothing_scale = 0

        for arm, wave_arm in self.wave.items():
            self._f1[arm], self._f2[arm] = 0, wave_arm.size
            self.flux[arm] = flux[arm][idx]
            self.ivar[arm] = ivar[arm][idx]
            w = (mask[arm][idx] != 0) | np.isnan(self.flux[arm])\
                | np.isnan(self.ivar[arm])
            self.flux[arm][w] = 0
            self.ivar[arm][w] = 0

            if not reso:
                pass
            elif reso[arm].ndim == 2:
                self.reso[arm] = reso[arm].copy()
            else:
                self.reso[arm] = reso[arm][idx]

        self.cont_params = {}
        self.cont_params['method'] = ''
        self.cont_params['valid'] = False
        self.cont_params['x'] = np.array([1., 0.])
        self.cont_params['xcov'] = np.eye(2)
        self.cont_params['chi2'] = -1.
        self.cont_params['dof'] = 0
        self.cont_params['cont'] = {}

        self._set_rsnr()

    def _set_rsnr(self):
        """Calculates and sets SNR above Lya."""
        self.rsnr = 0
        rsnr_weight = 1e-6

        for arm, wave_arm in self.wave.items():
            # Calculate SNR above Lya
            ii1 = np.searchsorted(
                wave_arm, (1 + self.z_qso) * Spectrum.WAVE_LYA_A)
            weight = np.sqrt(self.ivar[arm][ii1:])
            self.rsnr += np.dot(self.flux[arm][ii1:], weight)
            rsnr_weight += np.sum(weight > 0)

        self.rsnr /= rsnr_weight

    def _set_forest_related_parameters(self):
        """Calculates the mean SNR in the forest region and an initial guess
        for the continuum amplitude."""
        self.cont_params['x'][0] = 0
        cont_params_weight = 1e-6

        self.mean_snr = {}

        for arm, ivar_arm in self.forestivar.items():
            flux_arm = self.forestflux[arm]
            w = flux_arm > 0

            self.cont_params['x'][0] += np.dot(flux_arm[w], ivar_arm[w])
            cont_params_weight += np.sum(ivar_arm[w])

            self.mean_snr[arm] = 0
            armpix = np.sum(ivar_arm > 0)
            if armpix == 0:
                continue

            self.mean_snr[arm] = np.dot(np.sqrt(ivar_arm), flux_arm) / armpix

        self.cont_params['x'][0] /= cont_params_weight

    def set_forest_region(self, w1, w2, lya1, lya2):
        """ Sets slices for the forest region. Also calculates the mean SNR in
        the forest and an initial guess for the continuum amplitude.

        Arguments
        ---------
        w1, w2: float
            Observed wavelength range
        lya1, lya2: float
            Rest-frame wavelength for the forest
        """
        l1 = max(w1, (1 + self.z_qso) * lya1)
        l2 = min(w2, (1 + self.z_qso) * lya2)

        for arm, wave_arm in self.wave.items():
            # Slice to forest limits
            ii1, ii2 = np.searchsorted(wave_arm, [l1, l2])
            real_size_arm = np.sum(self.ivar[arm][ii1:ii2] > 0)
            if real_size_arm == 0:
                continue

            self._f1[arm], self._f2[arm] = ii1, ii2

            # Does this create a view or copy array?
            self._forestwave[arm] = wave_arm[ii1:ii2]
            self._forestflux[arm] = self.flux[arm][ii1:ii2]
            self._forestivar[arm] = self.ivar[arm][ii1:ii2]
            if self.reso:
                self._forestreso[arm] = self.reso[arm][:, ii1:ii2]

        self._forestivar_sm = self._forestivar
        self._forestweight = self._forestivar
        self._set_forest_related_parameters()

    def drop_short_arms(self, lya1=0, lya2=0, skip_ratio=0):
        """Arms that have less than ``skip_ratio`` pixels are removed from
        forest dictionary.

        Arguments
        ---------
        lya1, lya2: float
            Rest-frame wavelength for the forest
        skip_ratio: float
            Remove arms if they have less than this ratio of pixels
        """
        npixels_expected = (1 + self.z_qso) * (lya2 - lya1) / self.dwave
        npixels_expected = int(skip_ratio * npixels_expected) + 1
        short_arms = [arm for arm, ivar in self.forestivar.items()
                      if np.sum(ivar > 0) < npixels_expected]
        for arm in short_arms:
            self._forestwave.pop(arm, None)
            self._forestflux.pop(arm, None)
            self._forestivar.pop(arm, None)
            self._forestreso.pop(arm, None)
            self._forestivar_sm.pop(arm, None)
            self._forestweight.pop(arm, None)
            self.cont_params['cont'].pop(arm, None)

    def remove_nonforest_pixels(self):
        """ Remove non-forest pixels from storage.

        This equates `flux` to `forestflux` etc, but `wave` is not modified,
        since it is a static variable. Good practive is to loop using, e.g.,
        `for arm, wave_arm in self.forestwave.items():`.
        """
        self.flux = self.forestflux
        self.ivar = self.forestivar
        self.reso = self.forestreso

        # Is this needed?
        self._forestflux = self.flux
        self._forestivar = self.ivar
        self._forestreso = self.reso

    def get_real_size(self):
        """int: Sum of number of pixels with `forestivar > 0` for all arms."""
        size = 0
        for ivar_arm in self.forestivar.values():
            size += np.sum(ivar_arm > 0)

        return size

    def is_long(self, dforest_wave, skip_ratio):
        npixels = (1 + self.z_qso) * dforest_wave / self.dwave
        return self.get_real_size() > skip_ratio * npixels

    def set_smooth_ivar(self, smoothing_size=16.):
        """ Set :attr:`forestivar_sm` to smoothed inverse variance. Before this
        call :attr:`forestivar_sm` points to :attr:`forestivar`. If
        ``smoothing_size <= 0``, smoothing is undone such that ivar_sm
        points to ivar.


        ``smoothing_size`` is saved to a private :attr:`_smoothing_scale`
        variable for future use.

        Arguments
        ---------
        smoothing_size: float, default: 16
            Gaussian smoothing spread in A.
        """
        self._forestivar_sm = {}
        if smoothing_size <= 0:
            self._smoothing_scale = 0
            self._forestivar_sm = self._forestivar
            return

        self._smoothing_scale = smoothing_size
        sigma_pix = smoothing_size / self.dwave
        for arm, ivar_arm in self.forestivar.items():
            self._forestivar_sm[arm] = get_smooth_ivar(ivar_arm, sigma_pix)

    def set_forest_weight(
            self,
            varlss_interp=_zero_function,
            eta_interp=_one_function
    ):
        """ Sets :attr:`forestweight` for a given var_lss and eta correction.
        Always uses :attr:`forestivar_sm`, which is not actually smoothed if
        :meth:`set_smooth_ivar` is not called.

        .. math::

            w = i / (\\eta + i \\sigma^2_\\mathrm{LSS} C^2),

        where i is IVAR and C is the continuum.

        Arguments
        ---------
        varlss_interp: Callable[[ndarray], ndarray], default: 0
            LSS variance interpolator.
        eta_interp: Callable[[ndarray], ndarray], default: 1
            eta interpolator.
        """
        self._forestweight = {}
        if not self.cont_params['valid'] or not self.cont_params['cont']:
            return

        for arm, wave_arm in self.forestwave.items():
            cont_est = self.cont_params['cont'][arm]
            var_lss = varlss_interp(wave_arm) * cont_est**2
            eta = eta_interp(wave_arm)
            ivar_arm = self.forestivar_sm[arm]
            self._forestweight[arm] = ivar_arm / (eta + ivar_arm * var_lss)

    def calc_continuum_chi2(self):
        """ Calculate the chi2 of the continuum fitting. This is just a sum
        of weight * (flux - cont)^2.

        Returns
        -------
        chi2: float
        """
        if not self.cont_params['valid'] or not self.cont_params['cont']:
            self.cont_params['chi2'] = -1
            return -1

        chi2 = 0
        for arm, wave_arm in self.forestwave.items():
            cont_est = self.cont_params['cont'][arm]
            weight = self.forestweight[arm]
            flux = self.forestflux[arm]
            chi2 += np.dot(weight, (flux - cont_est)**2)

        self.cont_params['chi2'] = chi2

        return chi2

    def _coadd_arms_reso(self, nwaves, idxes):
        """Coadd resolution matrix"""
        max_ndia = np.max([reso.shape[0] for reso in self.forestreso.values()])
        coadd_reso = np.zeros((max_ndia, nwaves))
        creso_norm = np.zeros(nwaves)

        for arm, reso_arm in self.forestreso.items():
            weight = self.forestweight[arm].copy()
            weight[weight == 0] = 1e-8

            reso_arm = self.forestreso[arm]
            ddia = max_ndia - reso_arm.shape[0]
            # Assumption ddia cannot be odd
            ddia = ddia // 2
            if ddia > 0:
                reso_arm = np.pad(reso_arm, ((ddia, ddia), (0, 0)))

            coadd_reso[:, idxes[arm]] += weight * reso_arm
            creso_norm[idxes[arm]] += weight

        coadd_reso /= creso_norm
        self._forestreso = {'brz': coadd_reso}

<<<<<<< HEAD
    def coadd(self):
        """Coadding without continuum and var_lss terms.
        """
        min_wave = np.min([wave[0] for wave in self.forestwave.values()])
        max_wave = np.max([wave[-1] for wave in self.forestwave.values()])

        nwaves = int((max_wave - min_wave) / self.dwave + 0.5) + 1
        coadd_wave = np.arange(nwaves) * self.dwave + min_wave
        coadd_flux = np.zeros(nwaves)
        coadd_ivar = np.zeros(nwaves)
        # coadd_cont = np.empty(nwaves)
        coadd_norm = np.zeros(nwaves)

        idxes = {}
        for arm, wave_arm in self.forestwave.items():
            idx = ((wave_arm - min_wave) / self.dwave + 0.5).astype(int)
            idxes[arm] = idx

            # weight = self.forestivar_sm[arm]
            # var_lss = varlss_interp(wave_arm)
            # var_lss *= self.cont_params['cont'][arm]**2
            # weight = weight / (1 + weight * var_lss)
            weight = self.forestivar_sm[arm]

            var = np.zeros_like(weight)
            w = self.forestivar[arm] > 0
            var[w] = 1 / self.forestivar[arm][w]

            coadd_flux[idx] += weight * self.forestflux[arm]
            coadd_ivar[idx] += weight**2 * var
            coadd_norm[idx] += weight

            # continuum needs not weighting
            # coadd_cont[idx] = self.cont_params['cont'][arm]

        w = coadd_norm > 0
        coadd_flux[w] /= coadd_norm[w]
        coadd_ivar[w] = coadd_norm[w]**2 / coadd_ivar[w]

        self._forestwave = {'brz': coadd_wave}
        self._forestflux = {'brz': coadd_flux}
        self._forestivar = {'brz': coadd_ivar}
        # self.cont_params['cont'] = {'brz': coadd_cont}

        if self.reso:
            self._coadd_arms_reso(nwaves, idxes)

    def coadd_arms_forest(self, varlss_interp):
        """ Coadds different arms using smoothed pipeline ivar and var_lss.
        Resolution matrix is equally weighted!
=======
    def coadd_arms_forest(
            self,
            varlss_interp=_zero_function,
            eta_interp=_one_function
    ):
        """ Coadds different arms using :attr:`forestweight`. Interpolators are
        needed to reset :attr:`forestweight`.
>>>>>>> c2f5f6e8

        Replaces ``forest`` variables and ``cont_params['cont']`` with a
        dictionary that has a single arm ``brz`` as key to access coadded data.

        Arguments
        ---------
        varlss_interp: Callable[[ndarray], ndarray], default: 0
            LSS variance interpolator or function.
        eta_interp: Callable[[ndarray], ndarray], default: 1
            eta interpolator or function.
        """
        if not self.cont_params['valid'] or not self.cont_params['cont']:
            raise QsonicException("Continuum needed for coadding.")

        min_wave = np.min([wave[0] for wave in self.forestwave.values()])
        max_wave = np.max([wave[-1] for wave in self.forestwave.values()])

        nwaves = int((max_wave - min_wave) / self.dwave + 0.1) + 1
        coadd_wave = np.arange(nwaves) * self.dwave + min_wave
        coadd_flux = np.zeros(nwaves)
        coadd_ivar = np.zeros(nwaves)
        coadd_cont = np.empty(nwaves)
        coadd_norm = np.zeros(nwaves)

        idxes = {}
        for arm, wave_arm in self.forestwave.items():
            idx = ((wave_arm - min_wave) / self.dwave + 0.1).astype(int)
            idxes[arm] = idx

            weight = self.forestweight[arm]

            var = np.zeros_like(weight)
            w = self.forestivar[arm] > 0
            var[w] = 1 / self.forestivar[arm][w]

            coadd_flux[idx] += weight * self.forestflux[arm]
            coadd_ivar[idx] += weight**2 * var
            coadd_norm[idx] += weight

            # continuum needs not weighting
            coadd_cont[idx] = self.cont_params['cont'][arm]

        w = coadd_norm > 0
        coadd_flux[w] /= coadd_norm[w]
        coadd_ivar[w] = coadd_norm[w]**2 / coadd_ivar[w]

        self._forestwave = {'brz': coadd_wave}
        self._forestflux = {'brz': coadd_flux}
        self._forestivar = {'brz': coadd_ivar}
        self.cont_params['cont'] = {'brz': coadd_cont}
        if self.forestreso:
            self._coadd_arms_reso(nwaves, idxes)

        self.set_smooth_ivar(self._smoothing_scale)
        self._forestweight = {}
        self.set_forest_weight(varlss_interp, eta_interp)

        mean_snr = np.dot(
            np.sqrt(coadd_ivar), coadd_flux) / np.sum(coadd_ivar > 0)
        self.mean_snr = {'brz': mean_snr}

    def mean_resolution(self, arm, weight=None):
        """ Returns the weighted mean Gaussian sigma of the spectrograph
        resolution.

        Arguments
        ---------
        arm: str
            Arm.
        weight: None or ndarray, default: None
            Weights. If ``None``, :attr:`forestweight` is used.

        Returns
        -------
        mean_reso: float or None
            Gaussian sigma. None if forestreso is not set.
        """
        if not self.forestreso:
            return None

        if weight is None:
            weight = self.forestweight[arm]

        total_weight = np.sum(weight)
        reso = np.dot(self.forestreso[arm], weight) / total_weight
        lambda_eff = np.dot(self.forestwave[arm], weight) / total_weight

        central_idx = reso.argmax()
        off_idx = np.array([-2, -1, 1, 2], dtype=int)
        ratios = reso[central_idx] / reso[central_idx + off_idx]
        ratios = np.log(ratios)
        w2 = ratios > 0
        norm = np.sum(w2)
        new_ratios = np.zeros_like(ratios)
        new_ratios[w2] = 1. / np.sqrt(ratios[w2])

        rms_in_pixel = np.abs(off_idx).dot(new_ratios) / np.sqrt(2.) / norm
        return rms_in_pixel * 3e5 * self.dwave / lambda_eff

    def write(self, fts_file):
        """Writes each arm to FITS file separately.

        Writes 'LAMBDA', 'DELTA', 'IVAR', 'WEIGHT', 'CONT' columns and
        'RESOMAT' column if resolution matrix is present to extention name
        ``targetid-arm``. FITS file must be initialized before.
        Each arm has its own `MEANSNR`.

        Arguments
        ---------
        fts_file: FITS file
            The file handler, not filename.
        """
        hdr_dict = {
            'LOS_ID': self.targetid,
            'TARGETID': self.targetid,
            'RA': np.radians(self.ra),
            'DEC': np.radians(self.dec),
            'Z': self.z_qso,
            'BLINDING': Spectrum._blinding,
            'WAVE_SOLUTION': "lin",
            'MEANSNR': 0.,
            'RSNR': self.rsnr,
            'DELTA_LAMBDA': self.dwave,
            'SMSCALE': self._smoothing_scale
        }

        for arm, wave_arm in self.forestwave.items():
            if self.mean_snr[arm] == 0:
                continue

            hdr_dict['MEANSNR'] = self.mean_snr[arm]

            cont_est = self.cont_params['cont'][arm]
            delta = self.forestflux[arm] / cont_est - 1
            ivar = self.forestivar[arm] * cont_est**2
            weight = self.forestweight[arm] * cont_est**2

            cols = [wave_arm, delta, ivar, weight, cont_est]
            if self.forestreso:
                hdr_dict['MEANRESO'] = self.mean_resolution(arm)
                cols.append(self.forestreso[arm].T.astype('f8'))

            fts_file.write(
                cols, names=Spectrum._fits_colnames, header=hdr_dict,
                extname=f"{self.targetid}-{arm}")

    @property
    def z_qso(self):
        """float: Quasar redshift."""
        return self.catrow['Z']

    @property
    def targetid(self):
        """int: Unique TARGETID identifier."""
        return self.catrow['TARGETID']

    @property
    def hpix(self):
        """int: Healpix."""
        return self.catrow['HPXPIXEL']

    @property
    def ra(self):
        """float: Right ascension."""
        return self.catrow['RA']

    @property
    def dec(self):
        """float: Declination"""
        return self.catrow['DEC']

    @property
    def wave(self):
        """dict(:external+numpy:py:class:`ndarray <numpy.ndarray>`): Original
        wavelength grid in A."""
        return Spectrum._wave

    @property
    def dwave(self):
        """float: Wavelength step size in A."""
        return Spectrum._dwave

    @property
    def forestwave(self):
        """dict(:external+numpy:py:class:`ndarray <numpy.ndarray>`): Forest
        wavelength field in A."""
        return self._forestwave

    @property
    def forestflux(self):
        """dict(:external+numpy:py:class:`ndarray <numpy.ndarray>`): Forest
        flux field."""
        return self._forestflux

    @property
    def forestivar(self):
        """dict(:external+numpy:py:class:`ndarray <numpy.ndarray>`): Forest
        inverse variance field."""
        return self._forestivar

    @property
    def forestivar_sm(self):
        """dict(:external+numpy:py:class:`ndarray <numpy.ndarray>`): Forest
        smoothed inverse variance field.

        Initially equal to :attr:`.forestivar`. Smoothed if
        :meth:`.set_smooth_ivar` is called."""
        return self._forestivar_sm

    @property
    def forestweight(self):
        """dict(:external+numpy:py:class:`ndarray <numpy.ndarray>`): Forest
        weight field. Initially equal to :attr:`.forestivar`."""
        return self._forestweight

    @property
    def forestreso(self):
        """dict(:external+numpy:py:class:`ndarray <numpy.ndarray>`): Resolution
        matrix in the forest."""
        return self._forestreso


class Delta():
    """An object to read one delta from HDU.

    Parameters
    ----------
    hdu: fitsio.TableHDU
        Table containing delta data.

    Raises
    ---------
    RuntimeError
        If ``hdu`` doesn't have neither "LAMBDA" nor "LOGLAM" columns.
    RuntimeError
        If ``hdu`` doesn't have neither "DELTA" nor "DELTA_BLIND" columns.
    RuntimeError
        If ``hdu`` doesn't have none of "MOCKID", "TARGETID" and "THING_ID"
        header keys.

    Attributes
    ----------
    wave: :external+numpy:py:class:`ndarray <numpy.ndarray>`
        Wavelength array in A.
    delta: :external+numpy:py:class:`ndarray <numpy.ndarray>`
        Deltas.
    ivar: :external+numpy:py:class:`ndarray <numpy.ndarray>`
        Inverse variance.
    weight: :external+numpy:py:class:`ndarray <numpy.ndarray>`
        Weights, which includes var_lss.
    cont: :external+numpy:py:class:`ndarray <numpy.ndarray>`
        Continuum.
    header: FITS header
        Header.
    targetid: int
        TARGETID, MOCKID or THING_ID from header.
    mean_snr: float
        MEANSNR from header.
    """
    _accepted_wave_columns = set(["LAMBDA", "LOGLAM"])
    """set: Supported column names for wavelength."""
    _accepted_delta_columns = set(['DELTA', 'DELTA_BLIND'])
    """set: Supported column names for delta."""
    _accepted_targetid_keys = set(['MOCKID', 'TARGETID', 'THING_ID'])
    """set: Supported header keys for unique ID."""
    _accepted_colums_map = {
        "wave": _accepted_wave_columns,
        "delta": _accepted_delta_columns
    }

    @staticmethod
    def _check_hdu(colnames, attr):
        req_map = Delta._accepted_colums_map[attr]
        key = req_map.intersection(colnames)
        if not key:
            raise RuntimeError(
                "One of these must be present in delta files: "
                f"{', '.join(req_map)} for {attr}!")

        return key.pop()

    def __init__(self, hdu):
        self.header = hdu.read_header()
        key = Delta._accepted_targetid_keys.intersection(self.header.keys())
        if not key:
            raise RuntimeError(
                "One of these must be present in delta file header: "
                f"{', '.join(Delta._accepted_targetid_keys)} for TARGETID!")

        key = key.pop()
        self.targetid = self.header[key]
        self.mean_snr = self.header['MEANSNR']

        colnames = hdu.get_colnames()
        data = hdu.read()

        key = Delta._check_hdu(colnames, "wave")
        self.wave = data[key]
        if key == "LOGLAM":
            self.wave = 10**data['LOGLAM']

        key = Delta._check_hdu(colnames, "delta")
        self.delta = data[key]
        self.ivar = data['IVAR']
        self.weight = data['WEIGHT']
        self.cont = data['CONT']<|MERGE_RESOLUTION|>--- conflicted
+++ resolved
@@ -438,36 +438,30 @@
         coadd_reso /= creso_norm
         self._forestreso = {'brz': coadd_reso}
 
-<<<<<<< HEAD
     def coadd(self):
         """Coadding without continuum and var_lss terms.
         """
-        min_wave = np.min([wave[0] for wave in self.forestwave.values()])
-        max_wave = np.max([wave[-1] for wave in self.forestwave.values()])
+        min_wave = np.min([wave[0] for wave in self.wave.values()])
+        max_wave = np.max([wave[-1] for wave in self.wave.values()])
 
         nwaves = int((max_wave - min_wave) / self.dwave + 0.5) + 1
         coadd_wave = np.arange(nwaves) * self.dwave + min_wave
         coadd_flux = np.zeros(nwaves)
         coadd_ivar = np.zeros(nwaves)
-        # coadd_cont = np.empty(nwaves)
         coadd_norm = np.zeros(nwaves)
 
         idxes = {}
-        for arm, wave_arm in self.forestwave.items():
+        for arm, wave_arm in self.wave.items():
             idx = ((wave_arm - min_wave) / self.dwave + 0.5).astype(int)
             idxes[arm] = idx
 
-            # weight = self.forestivar_sm[arm]
-            # var_lss = varlss_interp(wave_arm)
-            # var_lss *= self.cont_params['cont'][arm]**2
-            # weight = weight / (1 + weight * var_lss)
-            weight = self.forestivar_sm[arm]
+            weight = self.ivar[arm]
 
             var = np.zeros_like(weight)
-            w = self.forestivar[arm] > 0
-            var[w] = 1 / self.forestivar[arm][w]
-
-            coadd_flux[idx] += weight * self.forestflux[arm]
+            w = self.ivar[arm] > 0
+            var[w] = 1 / self.ivar[arm][w]
+
+            coadd_flux[idx] += weight * self.flux[arm]
             coadd_ivar[idx] += weight**2 * var
             coadd_norm[idx] += weight
 
@@ -478,18 +472,13 @@
         coadd_flux[w] /= coadd_norm[w]
         coadd_ivar[w] = coadd_norm[w]**2 / coadd_ivar[w]
 
-        self._forestwave = {'brz': coadd_wave}
-        self._forestflux = {'brz': coadd_flux}
-        self._forestivar = {'brz': coadd_ivar}
-        # self.cont_params['cont'] = {'brz': coadd_cont}
+        self.wave = {'brz': coadd_wave}
+        self.flux = {'brz': coadd_flux}
+        self.ivar = {'brz': coadd_ivar}
 
         if self.reso:
             self._coadd_arms_reso(nwaves, idxes)
 
-    def coadd_arms_forest(self, varlss_interp):
-        """ Coadds different arms using smoothed pipeline ivar and var_lss.
-        Resolution matrix is equally weighted!
-=======
     def coadd_arms_forest(
             self,
             varlss_interp=_zero_function,
@@ -497,7 +486,6 @@
     ):
         """ Coadds different arms using :attr:`forestweight`. Interpolators are
         needed to reset :attr:`forestweight`.
->>>>>>> c2f5f6e8
 
         Replaces ``forest`` variables and ``cont_params['cont']`` with a
         dictionary that has a single arm ``brz`` as key to access coadded data.
