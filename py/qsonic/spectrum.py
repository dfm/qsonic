--- conflicted
+++ resolved
@@ -376,9 +376,9 @@
 
         Arguments
         ---------
-        varlss_interp: Fast1DInterpolator, default: 0
+        varlss_interp: Callable[[ndarray], ndarray], default: 0
             LSS variance interpolator.
-        eta_interp: Fast1DInterpolator, default: 1
+        eta_interp: Callable[[ndarray], ndarray], default: 1
             eta interpolator.
         """
         self._forestweight = {}
@@ -449,15 +449,10 @@
 
         Arguments
         ---------
-<<<<<<< HEAD
-        varlss_interp: Fast1DInterpolator, default: 0
-            LSS variance interpolator.
-        eta_interp: Fast1DInterpolator, default: 1
-            eta interpolator.
-=======
-        varlss_interp: Callable[[ndarray], ndarray].
+        varlss_interp: Callable[[ndarray], ndarray], default: 0
             LSS variance interpolator or function.
->>>>>>> cbebec4a
+        eta_interp: Callable[[ndarray], ndarray], default: 1
+            eta interpolator or function.
         """
         if not self.cont_params['valid'] or not self.cont_params['cont']:
             raise QsonicException("Continuum needed for coadding.")
@@ -560,13 +555,6 @@
         ---------
         fts_file: FITS file
             The file handler, not filename.
-<<<<<<< HEAD
-=======
-        varlss_interp: Callable[[ndarray], ndarray]
-            LSS variance interpolator or function
-        use_ivar_sm: bool, default: False
-            Use :attr:`forestivar_sm` in weights instead.
->>>>>>> cbebec4a
         """
         hdr_dict = {
             'LOS_ID': self.targetid,
