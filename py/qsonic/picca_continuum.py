--- conflicted
+++ resolved
@@ -596,13 +596,6 @@
                 self.varlss_fitter.add(wave_arm, delta, ivar)
 
         # Else, fit for var_lss
-<<<<<<< HEAD
-        logging_mpi("Fitting var_lss", self.mpi_rank)
-        y, ep = self.varlss_fitter.fit(self.varlss_interp.fp)
-        if not noupdate:
-            self.varlss_interp.fp = y
-            self.varlss_interp.ep = ep
-=======
         if self.fit_eta:
             text = "Fitting var_lss and eta"
             initial_guess = np.vstack(
@@ -619,7 +612,6 @@
         if not noupdate and self.fit_eta:
             self.varlss_interp.reset(y[:, 0], ep=ep[:, 0])
             self.eta_interp.reset(y[:, 1], ep=ep[:, 1])
->>>>>>> c2f5f6e8
 
         if self.mpi_rank != 0:
             return
